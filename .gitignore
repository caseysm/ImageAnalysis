# Data
*.nd2
*.tif
*.png
*.jpg
*.jpeg
*.bmp

# Data Folders
data/

# Output Folders
output/

# DS_Store
.DS_Store

# Claude
<<<<<<< HEAD
CLAUDE.md
=======
CLAUDE.md

# pycache
__pycache__/

# egg info
*.egg-info/

# venv
venv/

# results
results/

# logs
logs/
>>>>>>> 266c6554
<|MERGE_RESOLUTION|>--- conflicted
+++ resolved
@@ -16,13 +16,10 @@
 .DS_Store
 
 # Claude
-<<<<<<< HEAD
-CLAUDE.md
-=======
 CLAUDE.md
 
 # pycache
-__pycache__/
+**pycache**/
 
 # egg info
 *.egg-info/
@@ -34,5 +31,4 @@
 results/
 
 # logs
-logs/
->>>>>>> 266c6554
+logs/